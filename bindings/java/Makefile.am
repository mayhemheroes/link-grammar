#
# Makefile for the Java wrapper jar file
#

JAVA_SRCS =                             \
   org/linkgrammar/JSONReader.java      \
   org/linkgrammar/JSONUtils.java       \
   org/linkgrammar/LGConfig.java        \
   org/linkgrammar/LGRemoteClient.java  \
   org/linkgrammar/LGService.java       \
   org/linkgrammar/Linkage.java         \
   org/linkgrammar/LinkGrammar.java     \
   org/linkgrammar/Link.java            \
   org/linkgrammar/ParseResult.java

# Build and install the jar file in $(PREFIX)/share/java ...
linkgrammar-@VERSION@.jar: $(JAVA_SRCS)
	ant

if HAVE_ANT
# distclean-generic will delete build.xml, so clean-local must run
# first.... but then, build.xml doesn't get removed :-(
distclean-generic: clean-local
distclean-local: clean-local
	-rm -f build.xml

# Let ant delete the files that ant creates.
clean-local:
	ant clean
	-rm -f *.jar
endif

javadir=$(datadir)/java
java_DATA = linkgrammar-@VERSION@.jar

if OS_WIN32
LN_SF = cp
else
LN_SF = ln -sf
endif

install-data-hook:
	${LN_SF} ${javadir}/${java_DATA} ${DESTDIR}${javadir}/linkgrammar.jar
if HAVE_MVN
<<<<<<< HEAD
	# Install linkgrammar into the local maven repository
=======
	: # Install linkgrammar into the local maven repository
>>>>>>> 47a0564d
	mvn install:install-file \
	  -Dfile=${java_DATA} \
	  -DgroupId=org.opencog \
	  -DartifactId=linkgrammar \
	  -Dversion=@VERSION@ \
	  -Dpackaging=jar
endif

uninstall-hook:
	-rm ${DESTDIR}${javadir}/linkgrammar.jar
if HAVE_MVN
	-rm -rf ~/.m2/repository/org/opencog/linkgrammar/@VERSION@
endif

dist-hook:
if HAVE_ANT
	: # Validate that the bindings can actually be created
	zipinfo $(java_DATA) org/linkgrammar/LinkGrammar.class >/dev/null
endif

EXTRA_DIST =                         \
   README                            \
   link-grammar-server.sh            \
   ${JAVA_SRCS}<|MERGE_RESOLUTION|>--- conflicted
+++ resolved
@@ -42,11 +42,7 @@
 install-data-hook:
 	${LN_SF} ${javadir}/${java_DATA} ${DESTDIR}${javadir}/linkgrammar.jar
 if HAVE_MVN
-<<<<<<< HEAD
-	# Install linkgrammar into the local maven repository
-=======
 	: # Install linkgrammar into the local maven repository
->>>>>>> 47a0564d
 	mvn install:install-file \
 	  -Dfile=${java_DATA} \
 	  -DgroupId=org.opencog \
