--- conflicted
+++ resolved
@@ -1,12 +1,8 @@
 Version 5.10.4 (XXX 2022)
  * English dict: fix relative clause, per mailing list.
-<<<<<<< HEAD
+ * Remove assorted length restrictions on word-size. #1283
  * Add missing files for building link-generator on Windows. #1285
  * Strip the internally added "._I" from subscripted idioms. #1287
-=======
- * Remove assorted length restrictions on word-size. #1283
- * Add missing files for building link-generator on Windows. #1285
->>>>>>> 33f5a6e8
 
 Version 5.10.3 (14 Feb 2022)
  * Remove `node.js/package-lock.json` from tarball distribution. #1251
