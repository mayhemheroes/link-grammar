Version 5.4.3 (XXX 2017)
 * Fix man page installation (actually broken from 5.3.0).
 * Add "thither" to the English dictionary.
 * Fix printing inf loop for very narrow screen widths.
 * Some Windows code clean up.
 * Remove trailing blanks from the linkage diagram.
 * Fix square area and cubic volume measurements (English dict).
 * Fix assorted exclamations and responses (English dict).
<<<<<<< HEAD
 * Fix displaying random linkages on Windows.
=======
>>>>>>> 3eb49397

Version 5.4.2 (19 October 2017)
 * Fix man page build (broken in 5.4.1)

Version 5.4.1 (18 October 2017)
 * Fix man page installation (broken in 5.3.8).
 * Add affix-class MPUNC for splitting at intra-word punctuation.
 * Fix crash when there is no PP info.
 * Fix a stack buffer overflow.
 * Eliminate hard-wired linkage diagram size limitations.
 * Fix an unintended clipping of the linkage-limit option to 250000.

Version 5.4.0 (26 July 2017)
 * Fix for missing locale info in Windows XP.
 * Empty out the post-processing tables for the any, ady, amy languages
 * Remove left_print_string() from the API.
 * Recover pp_lexer.l from ancient version 2.2!
 * Fix unusual crash in post-processing for the "any" language.
 * Remove three deprecated post-processing functions from API.
 * Major reorganization of code base into more modular directories.
 * Revive the sqlite3 dictionary into operational form.
 * Add double-quotes to splittable punctuation for the "any" language.
 * Add API functions to get linkage word positions in the sentence.
 * Fix printing of diagrams containing Chinese or other wide glyphs.
 * Fix `make distclean` when ant not installed.

Version 5.3.16 (15 April 2017)
 * Fix python3 unit tests.
 * Restore tty state after ctrl-C, ctrl-Z of the app.
 * Check for <stdatomic.h> before use (in Java bindings).
 * Fix handling of punctuation in the "any" language.

Version 5.3.15 (12 Feb 2017)
 * Fix Windows compilation; the new wcwidth files were omitted.
 * Fix "amy" language for 3-way random morphology splits.
 * Remove the "EMPTY_WORD" device; it is no longer needed.
 * Enable morphology display in the java bindings, by default.
 * Improve random sampling in the "ady" language.
 * Improve performance by 10% to 15% for all languages.
 * Fix broken multi-threading support in the Java bindings.
 * Fix the `make uninstall` targets.

Version 5.3.14 (19 Jan 2017)
 * Fix printing widths for Unicode-9 CJK ideographs and emoji's.
 * Fix broken randomization in the "any" language.
 * Add UTF-8 support to the random morpheme splitter (amy).
 * Create an "ady" language for two-part morphology splits.
 * Improved error notification facility (experimental).

Version 5.3.13 (19 Nov 2016)
 * Fix fatal errors w/ zlib-dev and python dependencies.

Version 5.3.12: (17 Nov 2016)
 * Fix bug in 'any' language (opencog/relex/issues/248).
 * Preliminary support for common typos in English.
 * Enable both python2 & python3 bindings by default.
 * Fix locale_t use for the newly introduced Cygwin 2.6.0.
 * Include in the distribution the missing make-check.py (for Windows).
 * Minisat configuration improvements + fix a problem on Gentoo.
 * When using the bundled minisat, link it statically, don't install it.

Version 5.3.11: (26 Sept 2016)
 * Re-enable postscript header printing!
 * Cleanup python API (in a non-backwards-compat fashion).
 * Fix certain adverbial uses of "only".
 * Fix some interjective openers to questions.
 * Fix serious error with subject-verb inversion to past participle.
 * Remove most calls to exit() from the library.
 * Update the SAT solver code to use MiniSAT 2.2.
 * Use the system minisat2 library if available, instead of the bundled one.

Version 5.3.10: (14 Sept 2016)
 * Implement `make installcheck`.
 * Pull #371: Simplification of API when handling disconnected words.
 * Fix SAT parser crashes.
 * Expand default list of Java JDK search paths.
 * Fix python bindings: after timeout, no further parsing is performed.
 * Fix various adverbial, conjunctive uses of "as", "so".
 * Extended list of exclamations.
 * Remove CC link, add VC link, for clauses to coordinating conjunctions.
 * Fixes for the verb "dare", "someone or other", etc.
 * Fix OSX build break, concerning undefined locale_t.
 * Pull #385: Fix ancient bug that made dictionary debugging difficult.

Version 5.3.9: (27 August 2016)
 * Pull req #354: Major changes to support Cygwin.
 * Pull req #356: SAT parser bug fix.
 * General python binding cleanup.
 * Fatal error: Unable to open default dictionary.

Version 5.3.8: (15 August 2016)
 * Disambiguate "Bob" the given name from "bob" the verb.
 * Pull req #300: Crash while parsing certain Russian sentences.
 * Pull req #301: MSVC compiler error, and warnings.
 * Pull req #304: Python failure when no parses are possible.
 * Pull req #309: Add MSVC14 support, remove MSVC9, MSVC12.
 * Pull req #317: Make Java build reproducible.
 * Remove (obsolete) binreloc support.
 * Enable both python2.7 and python3.4 bindings to be built.
 * Improved Cygwin and MinGW support (as well as improved MSVC support).
 * Dictionaries now specify the appropriate locale.

Version 5.3.7: (7 May 2016)
 * Fix another MacOS build break, regarding library exports.

Version 5.3.6: (30 April 2016)
 * Add missing `parses-quotes-en.txt` file that python tests need.
 * Fix build break related to lg_fgetc when libeditline is missing.

Version 5.3.5: (28 April 2016)
 * Modified (hacked) Kazakh dictionary.
 * MacOS bug fix: fgetc behaves oddly in OSX, see bug #293.

Version 5.3.4: (16 March 2016)
 * Fix broken handling of apostrophe (issue #281).
 * Revamp the README file; describe transitivity.
 * Revised Turkish dictionary from Tatiana Batura, et al.
 * Prototype Kazakh dictionary from Tatiana Batura, et al.
 * Parse priority tweaks for the OpenCog chatbot.
 * Fix Windows printing problem affecting some utf8 codepoints (issue #285).

Version 5.3.3: (23 December 2015)
 * Improve support for quoted phrases.
 * Fixes for assorted zero-infinitive speech acts.
 * Add 37 paraphrasing verbs.
 * Add Greek mythological names.
 * A few dozen more common computing terms added to dictionary.
 * Misc coordination and question fixes.
 * Misc abbreviations.
 * Vietnamese dictionaries!
 * Major overhaul of subject-verb inversion.
 * Performance improvements on long sentences. (pull #247)
 * Change default setting of 'islands_ok' back to false (bug #140).
 * Fix for build break on Mac OSX el_capitan w/clang (bug #255).
 * Disable perl bindings by default; use Lingua::LinkParser

Version 5.3.2: (4 December 2015)
 * Performance improvements, esp. for long sentences.
 * Use std=c11 (the 2011 C standard) by default.
 * Partial Irish English support.
 * A few dozen common computing terms added to dictionary.
 * Fix for build break on Mac OSX.

Version 5.3.1: (22 November 2015)
 * Fix build break with SAT solver.

Version 5.3.0: (22 November 2015)
 * Major redesign of the python bindings.
 * Major redesign of sentence tokenization (the "wordgraph" design)
 * Verb 'steal' is optionally transitive.
 * Fixes for misc MSVC warnings.
 * Hebrew dictionary expansion.
 * Enhanced diagram printing, giving more space for link names.
 * Minor work on phonetic agreement for 'a' vs. 'an'.
 * Add ability to histogram the costs of different parses.
 * Improve support for splitting sentences.
 * Change default setting of 'islands_ok' to true.
 * Improve performance on long sentences.
 * Fix rare crash due to memory corruption on long sentences.
 * Random morphology generation can be enabled at runtime.
 * Remove obsolete, unmaintained MacOSX build file.
 * Extensive updates to man page.
 * Fix crash on long sentences (issue #137).
 * Fix a memory leak in language bindings (issue #138).
 * Remove bogus post-processor API function.
 * Fix broken domain letter printing.
 * New regex-file feature - negative regex'es.
 * Correct the handling of moprhology stems with non-LL links.
 * Fix !!LEFT-WALL and !!RIGHT-WALL
 * SAT solver now linked statically.
 * Assorted SAT sovler cleanup and improvements.
 * Performance improvement in fast matcher: 15% faster on fixes.batch.

Version 5.2.5: (1 February 2015)
 * Fix contracted "is" verb.
 * Fix crash in batch mode (issue #63).
 * Fix Python bindings so that setting PYTHONPATH is not required.
 * Fix "... as I expected him to be."
 * Fix incorrect printing for some Russian linkages. (pull #75)
 * Fix warning from glibc version 2.20 (bug #77)

Version 5.2.4: (12 January 2015)
 * Fix usage of 'less'.
 * Fix MS Windows random number portability API.
 * Fix mis-handled dictionary subscript dot (issue #53).
 * Fix crash on dots used as fill (issue #57).
 * Fix memory leak (issue #54).

Version 5.2.3 (4 January 2015)
 * Fix broken check for editline UTF8 support.
 * Work around broken perl binding definition for clang.

Version 5.2.2 (3 January 2015)
 * Fix OSX build break.
 * MSVC12 project file fixes.
 * Check for UTF8 support in libedit ("undefined reference to el_wgets")
 * Enable the 'make check' target for the multi-threading unit test.
 * Misc verb fixes.

Version 5.2.1 (28 December 2014)
 * Prototype Indonesian dictionary from Hendy Irawan.
 * Fix crash on long sentences.

Version 5.2.0 (27 December 2014)
 * y'all, ain't, gonna, y'gotta: Beverly Hillbillies basilect.
 * Permanent removal of the fat-link code.
 * Remove deprecated constituent tree code.
 * Windows: add terminal screen resizing support.
 * Windows: a build fix.
 * reign, rule, run, leave, come: can take predicative adjective.
 * Rework costs for many verb-derived adjectives.
 * Handle (predicative) adjectival modifiers for assorted perfect verbs.
 * Fixes for various color names.
 * Fixes for various affirmative answers.
 * Add 100 missing verbs.
 * Add preliminary lxc-docker (docker.io) support.
 * Remove MSVC6 support.
 * Fix memleak introduced in version 5.1.0
 * Speedup of 1.7x to 4x (depending on text) from linkage processing redesign.
 * Fix multi-threading safety bug.
 * Fix link-and-domain printing alignment (to handle utf8 char widths).
 * Windows: fixes for MSVC12 support.
 * Fix memory consumption bug (EMPTY_WORD) introduced in version 4.7.10.
 * Get rid of xrealloc, which clashes with libbfd symbol xrealloc.
 * Add multi-threaded parsing unit test.

Version 5.1.3 (7 October 2014)
 * More fixes for build breaks on Apple OSX.
 * Minor fixes involving "to do"

Version 5.1.2 (4 October 2014)
 * Fix greeting: "How do you do?"
 * Fix indirect object in 'what' questions: 'To what do you owe your success?'
 * Fix assorted questions with verb "to be".
 * Compile fixes for Apple OSX version "Mavericks"

Version 5.1.1 (23 September 2014)
 * Minor post-processing cleanup.
 * English dict: Fix questions with "it".
 * swig: add missing API functions sentence_split, dictionary_get_lang
 * Swap order of post-processing and bad morphology rejection.
 * Fix handling of ellipsis when there's missing whitespace.
 * Java: API bugfix/change: costs should have been doubles not ints.
 * Fat-linkage code: fix it so it compiles again.
 * Sat-solver: re-enable it so that it runs.

Version 5.1.0 (29 August 2014)
 * Updated Russian dictionaries from Sergei Protasov.
 * Added morphology-based unknown-word handling for Russian, from Sergei.
 * Fix up fat-linkage code, which was recently broken...
 * API cleanup: many command-line options never belonged in the API.
 * New emoticon support was clobbering certain dictionary words.
 * Fix: "Go to spot X", "It happens at time T."
 * Add a dozen missing verbs.
 * Minor work on greetings.
 * Add mechanism for denoting fractional costs in the file-backed dict.
 * Fix: broken handling of gerunds (due to bad verb-wall connectors)
 * Major redesign of morpheme splitting mechanism (from AmirP)
 * Minor extensions to support numeric formulas, e.g. 1 + 1 = 2.
 * Remove fat linkage support from the SAT solver.
 * Enable build of SAT solver by default.
 * Fix multiple bugs with unit stripping.
 * Add bounds-checking to the C API.
 * Fix the old disjunct-printing implementation.
 * Add support for easy-to-use link direction indicator.
 * Add random morphology generator tool.
 * Partial support for phonetic use of "a" vs. "an" for English.
 * Rework how coordination between conjunctions works: "either... or ...", etc.
 * Major redesign of tokenization mechanism (from AmirP)

Version 5.0.8 (30 April 2014)
 * Fix handling of initial letters in ordered lists.
 * Fix another serious error in constituent printing, introduced in 4.8.0.
 * New emoticon support was clobbering certain number expressions.
 * Misc English dict fixes, more verb-wall connectors.

Version 5.0.7 (29 April 2014)
 * Compile fixes in SAT solver.
 * Add missing verb-wall connectors for is, hasn't, haven't, hadn't, etc.
 * Remove verb-wall connector for imperative verbs.
 * Fix serious error in constituent printing, introduced in 5.0.3
 * Fix old bug in command-line handling of options.
 * Fix parsing of various ordered lists, including some tables of contents.

Version 5.0.6 (18 April 2014)
 * Fix: JSON output format missing brace; from Matt Kruse.
 * Fix: Serious error in Russian morphology printing.

Version 5.0.5 (17 April 2014)
 * Fix packaging bug with the English dictionary.

Version 5.0.4 (16 April 2014)
 * Expanded unit tests for capitalization.
 * Fix who questions: "Who are they?", "Who are you?", etc.
 * Provide verb-wall linkage for many questions.
 * Add Biblical naming idioms: "Lud, son of Shem, ..."
 * Fix MacOSX build break.
 * Fix the 'make clean' target to not remove critical files.
 * Fix broken emoticon support in English dict.
 * Remove obsolete entity detection tokens from English dict.
 * Fix broken equation parsing.

Version 5.0.3 (13 April 2014)
 * Minor memory usage optimization
 * Fix unit test: suppress printing of empty word, and of morphology.
 * Fix: Swig and python were meant to be optional, not required!

Version 5.0.2 (10 April 2014)
 * Expanded unit tests
 * Fix another sqlite3-dev build break

Version 5.0.1 (9 April 2014)
 * Dictionary debugging print fixes from Amir P
 * Print summary of parse statistics when in batch mode (from AmirP)
 * Generalize the notion of prefix/suffix to arbitrary classes (Amir P)
 * Fixes for German adjectives.
 * Fix build break when sqlite3-dev not installed.
 * Fix regression in Russian morphology handling.

Version 5.0.0 (1 April 2014)
 * License upgrade to LGPLv2.1
 * Arabic dictionaries, from Jon Dehdari
 * Persian dictionaries, from Jon Dehdari
 * Support for Hebrew tokenization, from Amir P.
 * Fix wild-card matching for user-supplied word lookup.
 * Prototype Turkish dictionary from Can Bruce.
 * Re-arrange programming language bindings directory.
 * Adopt the orphaned/unsupported pylinkgrammar Python bindings.
 * Deprecate the obsolete CNode interface.
 * Provide low-level perl bindings.
 * Adopt the orphaned/unsupported OCaML bindings.
 * Support affirmative replies: "Who did it?" "John's evil twin."
 * Expanded Lithuanian dictionary.
 * Minor disjunct printing fixes.
 * Fix: "Mary is too XXX to talk to."
 * Prototype Hebrew dictionary from Amir P.
 * Change !suffixes flag to !morphology.
 * Introduce a bi-directional connector, for free-word-order languages.
 * Introduce a symmetric-AND operator, for free-word-order languages.
 * Add demo shell script for running the JSON parse server.
 * Bugfix: Java server failing when input sentence has commas in it!
 * New !test and !debug commands for selective debugging support.
 * Print post-processing rejection message, when !bad is enabled.
 * Remove some deprecated functions for C API.
 * Remove all deprecated functions from Java API.
 * Initial support for an SQL-backed dynamic dictionary.

Version 4.8.6 (2 February 2014)
 * Fix minor OSX compiler warnings.
 * Check for presence of Java ant before assuming it is there.
 * Fix crash on certain sentences containing equals sign.
 * Fix parsing of lists (blah, blah and blah).
 * Fix build break for uClibc systems (Gentoo).
 * Allow ungrammatical usage of 'ages' instead of 'aged'.
 * Fix crash on certain sentences containing words with periods.

Version 4.8.5 (5 January 2014)
 * Update memory usage accounting; fix accounting bugs.
 * Fix Java garbage collection bug.
 * Fix numerous compiler warnings in the SAT-solver code.
 * Fix build-break involving multiple declaration of 'Boolean'.

Version 4.8.4 (30 December 2013)
 * Fix build break for Mac OSX.

Version 4.8.3 (30 December 2013)
 * Create new msvc12 build files, restore old msvc9 files.
 * Revert location of the Windows mbrtowc declaration.
 * Add verb-wall connector for present participles.
 * Fix build-time include file directory paths.
 * Provide the 'any' language to enumerate all possible linkages.
 * Fix recognition of U+00A0, c2 a0, NO-BREAK SPACE as whitespace.
 * Improve parse-time performance of exceptionally long sentences.
 * Fix crash on certain sentences containing equals sign.

Version 4.8.2 (25 November 2013)
 * More MSWindows UTF-8/multi-byte fixes (for Russian).
 * Add missing JSONUtils file.

Version 4.8.1 (21 November 2013)
 * Ongoing work on Viterbi.
 * Updated MSVC9 project files from Jand Hashemi (Lucky--)
 * Fix important bug in Java services: return top parses, not random ones.
 * Java: for the link-diagram string, do not limit to 80 char term width.
 * Windows: UTF-8 fixes so that Russian works in most MSWindows locales.

Version 4.8.0 (24 October 2013)
 * Fix "he answered yes"
 * Support bulleted, numbered lists.
 * New link types from Lian Ruiting, for identifying the head-verb.
 * Java: fix bug when totaling WordNet word-sense score.
 * Java: add info to README about using the JSON parse server.
 * Java: remove many deprecated functions.
 * C API: remove some deprecated functions.
 * Java: fix silent failure when library is not found.
 * Java: Add support for fetching the ASCII-art diagram string.
 * Java: Fix insane language selection initialization.
 * Fix: "The pig runs SLOWER than the cat."
 * Fix: conjoined superlatives: "... the longest and the farthest."
 * Fix: "inside" can be used with conjunction: "near or inside..."
 * Fix: conjoined question modifiers: "exactly when and precisely where..."
 * Fix: issue 59: crash/corruption when dictionary opened twice.
 * Fix: assorted exclamations!

Version 4.7.14 (20 June 2013)
 * Fix build break on MacOSX

Version 4.7.13 (17 June 2013)
 * Remove trailing carriage return in MSVC6 filenames.
 * Performance improvement: avoid excess system timer calls.
 * Unicode fixes for Windows.
 * Fix: "... a purseful of pesos"; other currency fixes.
 * MinGW, unicode fixes from Per Larsson

Version 4.7.12 (25 May 2013)
 * Large fixes to the Russian dictionaries.
 * Windows: Explicitly fail if cygwin version is too old.
 * Tweak the lt dict to work again with the modern parser.
 * Make the fat linkages code be compile-time configurable.
 * Disable fat linkages by default; mark as deprecated.
 * Fix SAT-solver build; recent changes had broken it.
 * Export read-dict.h as a public API.
 * Ongoing development of the Viterbi prototype.
 * Windows: some UTF8/widechar refactoring.
 * Java bindings: add method to set the language.
 * CMake: add version checking to the CMakefile
 * Fix: failed handling of capitalized first word for Russian.
 * Fix: stemming failures in many cases (for Russian dictionaries)
 * Add flag to suppress stem-suffix printing.
 * Windows: Fixes to MSVC6 build files.
 * Fix: hash-table bug affecting Russian dictionaries

Version 4.7.11 (23 March 2013)
 * Fix build bug introduced recently (build_disjuncts_for_dict_node)
 * MSVC6 build environment fixes.
 * Ongoing development of the Viterbi prototype.

Version 4.7.10 (9 March 2013)
 * New: Russian dictionaries from Sergey Protasov!
 * Improve prefix, suffix handling and stemming (needed for Russian)
 * Fix: add "gurgle.n" to dictionary.
 * Improve memory utilization (remove pointless malloc/free).
 * Fix: UTF8 multi-byte diagram printing.
 * Add UTF8 multi-byte editline support, when available.
 * Include Common Lisp bindings, from Peter Szolovits (circa 2009).
 * Ongoing work on pre-alpha Viterbi decoder.
 * Fix: Bug 55: aspell header file included even if disabled.
 * Updated MSVC6, MSVC9 project files.
 * New, improved search for java jni.h
 * Faster counting of disjuncts for the !! command.
 * The !! command now shows regex entries and stem+suffix splits.

Version 4.7.9 (3 November 2012)
 * Fix: Poor comma choices: "The man, that you saw..." (issue #36)
 * Fix: Add more java jni.h search paths.
 * Fix: Warning in java JSON interface.
 * Fix: weren't constructions: "If it weren't for Sally, ..."
 * Fix: Better support for ellipsis ...
 * Fix: strangely: "He is behaving very strangely"
 * Fix: assorted usages of yes, no, maybe
 * Fix: "being" in subordinate clauses: "The blade being dull, he ..."
 * Fix: Build failure for Mac OSX.
 * Fix: "... this time for real".
 * Fix: "... the impudence to laugh."
 * Fix: "we two", "us two"
 * Fix: very old parse bug, using "enough"
 * Fix: assorted profanity as synonyms to "else"
 * Fix: whoever, whomever
 * Fix: decade possessives: "It's a 60's hit"
 * Fix: "... chances that ... could be ..."
 * Fix: "Do you have it ready?"
 * Fix: "What John wants are those cats"
 * Fix: greetings
 * Fix: misc verbs: wave, ink, kiss, bake, corral, crown, decant, rope,
        slice, ink, butter, proclaim, make, give, bid, bade, think
 * Fix: titles can behave as indefinite nouns.
 * Fix: somewhere, near, nearby, halfway, about
 * Fix: police-interrogation style questions
 * Ongoing work on pre-alpha Viterbi decoder.

Version 4.7.8 (10 October 2012)
 * Ongoing work on pre-alpha Viterbi decoder.
 * Fix include file paths so that 'make install' doesn't cause recompile.
 * Fix build break due to bad include file paths in Makefiles.

Version 4.7.7 (6 October 2012)
 * Fix configure to not bomb if c++ is not found. (weird regex.h missing)
 * Fix configure to explicitly require c++ only if sat-solver enabled.
 * Dictionary: parse comma in "Monsters, Inc."
 * Update README about Viterbi algo.
 * Remove malloc-dbg.c from the MSVC6 project file.
 * Add missing source files to MSVC6 project file.
 * Use enums for constituent display style.
 * Move command-line parser to its own directory.
 * Portability fixes for Windows, from Bill Hayes.
 * Fix: "Show results from today"
 * Fix: conjoined imperatives.
 * Fix: qualified conditional clauses
 * Fix: conjoined irregular verbs: seem, appear, do, be, prove, have
 * Disable fat link code via conditional compile.
 * Fix: "a lot of", "a gaggle of" now treated as quantifying determiners
 * Fix: likewise: "gallons of", "grams of" volume measures as determiners
 * Update German dictionary so that it actually loads.
 * Fix: assorted "but not", "not very" constructions.
 * Pre-alpha implementation of Viterbi decoder started.
 * Fix: conjunctions of optionally ditransitive verbs.

Version 4.7.6 (26 April 2012)
 * fast-match.c: unroll recursive call into loop (thx Valery Kholodkov).
 * Fix accidental inclusion of internal header file from public header file.

Version 4.7.5 (16 April 2012)
 * Remove several duplicate given names.
 * Remove malloc-dbg.c from the MSVC9 project file.
 * Remove several dozen duplicated idioms.
 * New AM_SILENT_RULES for less noisy build!
 * Clean up misc minor compiler warnings.
 * Start using -O3 optimization for another 2% perf improvement.
 * Fix configure.in --enable/--disable flags (bug #53)
 * Some intransitive verbs are actually transitive in rare cases.
 * Use enum not int for the cost-model type.
 * Update the man page to reflect actual command usage.

Version 4.7.4 (13 February 2011)
 * Dramatic speed improvement for long sentences (hash table fix).
 * Fix: crash on certain sentences, when fat-link parsing enabled.
 * Fix: fatal error introduced in last version (combinatorial explosion).
 * Fix: mem leak introduced in last version (combinatorial explosion).
 * Assorted fixes to the Boolean SAT solver.

Version 4.7.3 (7 February 2011)
 * Fix: "level" as indefinite noun: "... at knee level".
 * Enable max disjunct cost as a controllable parser parameter.
 * Don't just give up on combinatorial explosion, show something!

Version 4.7.2 (6 January 2011)
 * Fix: crash on certain sentences, when fat-link parsing enabled.
 * Fix: 3 corrupted nouns in words.n.1
 * Fix: minimize cpu spin if constituent processing and-list overflows.

Version 4.7.1 (11 December 2010):
 * Fix: dictionary: Add "x" as synonym for "times".
 * Fix: compilation failure due to lack of termios support on Windows.
 * Fix: if not set, then force-set locale to UTF-8 in the java library.
 * Fix: Explicitly include <stddef.h> for Windows builds.
 * Fix: "John imagines himself lost".
 * Fix: predicative adjectives w/misc verbs: "You are driving me crazy"
 * Fix: "judge innocent", etc.
 * Fix: many, many conjoined present tense verbs.
 * Fix: conjoined verbs with negations.
 * Fix: "to" as post-nominal modifier: "the inability to laugh"

Version 4.7.0 (12 September 2010):
 * Fix: hunspell configuration on Fedora (bugtracker issue 47)
 * Fix: 'turn' with adjective: "She turned him green" from wingedtachikoma
 * Fix: comma-conjoined modifiers: "It tastes bitter, not sweet."
 * Fix: conjoined question words: "When and where is the party?"
 * Fix: recognize short, capitalized words (Los, La, etc.).
 * Treat colon as synonym for is: "The answer: yes."
 * Fix: begin with prepositions: "It all began in Chicago."
 * Fix: "What does it come to?" and related.
 * Fix: null infinitive: "I'd like to, I want to."
 * Fix: "Because I said so."
 * Fix: "sure" as preverbal adverb: "It sure is."
 * Fix: Gerunds with determiners: "a running of the bulls"
 * SJ link for conjoined nouns/noun phrases.
 * Sort linkages according to whether fat linkage was used.
 * Add flag to enable use of fat linkage during parsing.
   (Fat links now disabled by default).
 * Add male/female gender tags to misc nouns.
 * Fix: misc optionally transitive verbs: mix, paint, boot
 * Fix: word order: "look about fearfully", "look fearfully about", around
 * Fix: recognize simple fractions
 * Fix: "is" with uncountable nouns: "there is blood on your hands"
 * Fix: Roman numeral suffixes e.g. "Henry VIII"
 * Fix: regression in dates followed by punctuation. "In the 1950s, ..."
 * Fix: verbs drank, drunk are optionally transitive.
 * Fix: regression: "all the X", X can be plural or mass.
 * Fix: verbs paint, color may be ditranstive: "paint the car bright green"

Version 4.6.7 (16 April 2010)
 * Fix: configure handling of --enable-hunspell (bugtracker issue 46)
 * Fix: conjoined modifier phrases: "the black and white cat sleeps."
 * Fix: MSWindows+MingGW compilation issue.
 * Update msvc9 Microsoft Visual C 2008 project, from Boris Iordanov.

Version 4.6.6 (19 March 2010)
 * Minor fixes to handling of units.
 * Fix: MSWindows+Cygwin/MingGW compilation issues.
 * Use pkgconfig for editline (from Vincent Untz)
 * Fix: "I want it back."
 * Additional titular prefixes, suffixes: Maj. Ph.D.
 * Add code to detect dictionary version number.
 * Fix: MS VC missing strdup() function.
 * Add AutoIt3 bindings from JRowe

Version 4.6.5 (3 November 2009)
 * Fix: Superlatives without preceding determiners ("... likes you best")
 * Fix: Take more care in distinguishing mass and count nouns.
 * Fix: Old bug w/relative clauses: Rw+ is optional, not mandatory.
 * Provide tags identifying relative, superlative adjectives.
 * Remove BioLG NUMBER-AND-UNIT handling, its been superceded.
 * Fix handling of parenthetical phrases/clauses.
 * Fix: handling of capitalized first words ending in letter "s".
 * Fix: support "filler-it" SF link for "It was reasoned that..."
 * Fix: certain WH-word constructions: "I did not know why until recently"
 * Fix: go: "there goes the greatest guy ever"
 * Fix: opening coordinating conjunctions: "And you can also ..."
 * Configurable Hunspell spell-checker dictionary location.
 * Fix: Misc ordinal usage.
 * Add support for aspell spell-checker.

Version 4.6.4 (11 October 2009)
 * Restore nouns starting w/letters x-z, elided in version 4.5.9 ff.
 * Add support for single-word interjections/exclamations!
 * Fix: sometimes command line client fails to show all valid linkages.
 * Misc fixes: such_that, upon, acted.v
 * Fix: impersonal "be" linking to passive participle.
 * Fix: handling of capitalized first words.
 * Fix: duplication of certain parses involving transitive verbs.

Version 4.6.3 (4 October 2009)
 * Fix compilation bug on FreeBSD.
 * Fix: allow MX link to post-nominal ", to be ..., "
 * Fix: add idiom "time and again"
 * Fix: another BioLG regression in handling of possessives.
 * Fix: handling of period at end of number at end of sentence.
 * Fix: Capitalized words ending in s at start of sentence.
 * Use corpus-statistics-based ranking by default, if available.
 * Fix difficulties in build of corpus statistics module.

Version 4.6.2 (21 September 2009)
 * Fix: "come across as authoritative".
 * Improve Java location guessing in FreeBSD
 * Fix for assert triggered by long sentences.
 * Fix: long sequence of periods treated as unknown word.
 * Add informational print showing dictionary location on startup.
 * Remove duplicated {@MV+} in tend.v
 * Automatically resize the display size to fit the current window size.
 * Fix handling of punctuation at the end of a capitalized word.
 * Fix misc verbs acting as adjectival modifiers: e.g. "given", "allied"
 * Fix bug in BioLG code regarding the handling of possessives.
 * Fix a (rare) crash in sentences with many conjunctions.
 * Fix a crash involving long sequences of UTF8 punctuation marks.

Version 4.6.1 (31 August 2009)
 * Stop printing annoying warning when !vars are used.
 * Fix missing dict file units.2 problem
 * Fix compilation bug on FreeBSD.

Version 4.6.0 (29 August 2009)
 * Avoid used of bzero, add missing include directives (MacOSX problem)
 * Reclassify a number of "medical" prepositions as adverbs.
 * Add approx 100 adverbs & 300 adjectives.
 * Add approx 250 verbs.
 * Add approx 300 nouns.
 * Add misc units.
 * Add misc European connector words/patronymics.
 * Reclassify 100's of transitive verbs as optionally-transitive.
 * Add distinct tokenization step ("sentence_split") to public API.
   This last change forces the minor-version-number bump.

Version 4.5.10 (25 August 2009)
 * Be sure to link with -lm

Version 4.5.9 (25 August 2009)
 * Modify error messages to indicate that they are from link-grammar.
 * Add missing Java files that were forgotten last time around.
 * Add greeting to command-line client startup.
 * Print disjunct cost also, when requesting disjunct printing.
 * Add missing color names as mass nouns.
 * Fix: Reclassify musical instruments: "He plays piano"
 * Add experimental word-clustering system.
 * Add CMake build file
 * Fix: "It takes longer than that."
 * Fix: "He has done very well."
 * Fix: a dozen optionally transitive verbs (swim, kill, etc.)
 * Fix: "He's out running."
 * Fix: "suddenly" is a "manner adverb", not a clausal adverb.
 * Fix: Use Pg links to gerunds: "He feared hitting the wall."
 * Fix: assorted numerical-range bugs.
 * Fix: prep modifiers with distances: "It is a few miles out"
 * Fix: Spelled-out dates: "It started in nineteen twelve"
 * Fix: Misc date, time expression parsing e.g "Zero hour is here."
 * Fix: Misc words, "ordered list", "screened out"
 * Fix: Post-fixed numbers can act as determiners.
 * Fix: "We bought the last 50 ft. of cable."
 * Fix: opening directives to imperatives: "Finally, move it back."
 * Fix: Improved simple equation parsing support.
 * Fix: Add misc fixes from BioLG that were previously overlooked.
 * Fix: "favorite" can take determiner "a" ("a favorite place")
 * Fix: assorted clausal complements: "The emperor ordered it done."
 * Fix: ordinals: "First on our list is ..."
 * Fix: verb modifier "some of the time", "most places"
 * Fix: Sit, stand take modifiers: "he stood still"

Version 4.5.8 (2 July 2009)
 * Fix: 'than anticipated', 'than was anticipated', etc.
 * Fix: 'saw the wood'
 * Fix: sometimes commas are used as if they were semicolons.
 * Fix: 'We have quite enough work already, thank you!'
 * Fix: allow 'and' as conjunction in entity names.
 * Fix: 'I stared him down', 'They shouted him down', 'booed off'
 * Fix: 'sound him out', 'look him over'
 * Fix: 'Somewhere in the distance'
 * Stub out list of names given to both men and women, to avoid duplication.
 * Fix: 'I think so, too'
 * Fixes for compilation under Cygwin.
 * From Boris Iordanov: fixes to JSON java code.
 * From Boris Iordanov: new java remote client code.
 * Fix: Biological texts commonly have adj-noun-adj-noun chains

Version 4.5.7 (4 June 2009)
 * Fix 'make install' for MSWindows (abi bug 12049)
 * Fix multi-threaded bug when TRACK_SPACE_USAGE is defined.
 * Add './configure --enable-mudflap' just for fun...
 * Fix: "Walk tall", "Think quick"
 * Fix: "... part no. 1234-56A"
 * Fix regression from BioLG merge: "It cost $14 million."
 * Fix come/came: "The dog came running..."
 * Fix year abbreviations: "He drove a souped-up '57 Chevy"
 * Fix sit, stand: "The dog stood still"
 * Fix act up, act out: "He is acting out." "The motor is acting up."
 * Fix notoriously, poorly: "The store was poorly stocked".
 * Fix: "strong" can be adverb
 * Add support for recognizing basic time zones during parsing.
 * Fix: verbs acting as adjectival modifiers: "a very politicized deal."
 * Fix: ".. nearly so well", "...almost so well".
 * Fix financial ranges: "It will cost $10 million to $20 million to build."
 * Expand handling of capitalized words that appear in entity names.
 * Expand the list of characters that are recognized as quotes.
 * Support usage of yes, no as sentence openers.
 * Better support for directives, commands.
 * Fix: "Ash Wednesday", "Fat Tuesday", etc.
 * Fix: post-verbal adj: "she wiped the table dry"
 * Fix: wish: "she wished me a happy birthday"

Version 4.5.6 (24 May 2009)
 * Bugfix: fix non-thread-safe usage.
 * Changes to enable MinGW/Windows to compile.
 * Update of MSVC6 build files
 * Fix: pizza, fries, chopsticks.
 * Export word-sense database to Java apps.
 * Fix: "Was the man drunk or crazy or both?"

Version 4.5.5 (10 May 2009) includes the following changes:
 * Bugfix: crash for zero-length sentences.

Version 4.5.4 (9 May 2009) includes the following changes:
 * Fix: "sleep in":  "A bed is something you sleep in."
 * Fix: "drinking": "Let's go drinking."
 * Fix go+bare infinitive: "Let's go shop", "Let's go swim"
 * Fix: "Let's go for a swim." "Let's go for a smoke".
 * Fix: "Let's not" "Let's not go" "Let's not cry"
 * Fix: ... is <bare-infinitive>:  "All he ever does is complain."
 * Fix: "You will die young/happy/unhappy"
 * Fix: "You should exercise to stay fit."
 * Fix: "We danced 'til dawn."
 * Fix: "tell <direct-object> off": "She had told him off."
 * Bugfix: sometimes spell checker would run even if turned off.

Version 4.5.3 (14 April 2009) includes the following changes:
 * Haste makes waste! Revert a recent 'fix'.

Version 4.5.2 (14 April 2009) includes the following changes:
 * Use re-entrant version of mbtowc in all code.
 * Fix run-time breakage on Mac OSX and FreeBSD.

Version 4.5.1 (13 April 2009) includes the following changes:
 * Fix Assertion failed: negative constituent length!
 * Fix build break for Mac OSX.
 * Force use of UTF-8 locale in the command-line tool.

Version 4.5.0 (10 April 2009) includes the following changes:
 * Hack around missing SQLite3 pkgconfig on MacOS
 * Fix adverbs: 'The motor ran hot', 'the door swung wide open', etc.
 * Fix: 'at risk of breakdown', 'under threat of fire'
 * Add regular-expression-based word guessing, from BioLG project.
   This provides support for many scientific/biomedical terms.
 * Add spell-guessing for unknown words.
 * Fix UTF8 support to be correctly thread-safe.
 * BioLG: fix post-numbering: 'it started on day one'
 * BioLG: add number ranges: 'it takes 2 to 3 times the effort'
 * BioLG: assorted adverb fixes, typical of scientific prose.
 * BioLG: initiate, attach, localize etc are optionally transitive.
 * BioLG: allow fork, branch, splice, export, etc to take particles.
 * BioLG: extended use of Greek letters in biomedical text.
 * BioLG: support parsing of Roman numerals.
 * BioLG: support Greek-letter-number combinations.
 * Fix: 'she was singing', etc.
 * Enable WordNet word-sense identification based on syntactical usage.

Version 4.4.3 (11 March 2009) includes the following changes:
 * Look at JAVA_HOME to guess location of jni.h
 * Add dictionary maintenance utility script.
 * Add prototype German dictionary.
 * Fix sentences containing measurements, lengths, speeds. etc.
 * Add 1400 new adjectives, many of scientific origin.
 * Add 250 international currencies, including special utf8 symbols.
 * Performance optimization in sentence tokenization.
 * Add 1100 male, female given names (from Bruce Wilcox).
 * Cleanup parsing of "in-" date expressions, e.g. "in the 1940's".
 * Cleanup of assorted compiler warnings.
 * Fix handling of special utf8 characters in dictionary.
 * Fix hang when parsing certain utf8 input strings.
 * Make sure that most strings in the API are declared const char *
 * Add option to command-line client to print disjunct strings.

Version 4.4.2 (15 January 2009) includes the following changes:
 * Fix: 'The keys are gone', 'It is a gone desire'
 * Fix: 'He poured me a glass', 'He wired me the money', etc.
 * Initial rough-in of corpus statistics based parse ranking.
 * Initial rough-in of corpus-guided word-sense identification.
 * Fix for googlecode bugs 38, 39 (Java, Ruby failure to load)
 * Add new API routine to return disjunct string.

Version 4.4.1 (15 December 2008) includes the following changes:
 * Balance the dictionary tree; this speeds word-lookup slightly.
 * New MSVC6 build files from Evgenii Philippov.
 * Fix java server classes to pass along the link-grammar version number.

Version 4.4.0 (7 December 2008) includes the following changes:
 * fix: recognize curly-single-quote ’ where straight quote can be used.
 * recognize and explicitly ignore emoticon types.
 * Include MSVC6 build files.
 * Apply patch needed for Ruby bindings.
 * fix: "Where did they come from?", per Viswanath IIIT
 * fix: "Where did they go to?"
 * fix: "It gives me peace of mind."
 * fix: many, many incorrectly identified mass nouns.
 * fix: ladle.v "molten hot" "piping hot"
 * fix: "It's a shame that...", "The crux of the plan is that..."
 * Performance improvements (about 11%) to prune.c from Bruce Wilcox
 * fix: "He eats with me nightly."
 * Add new public api function: linkgrammar_get_version()
 * MSVC9 build files from Borislav Iordanov
 * Java network-efficient client-server classes from Borislav Iordanov

Version 4.3.9 (8 October 2008) includes the following changes:
 * Issue 13: "John is altogether amazingly quick."
 * Nonstandard spelling "unequivocably"
 * Dictionary fixes for 'marginally', etc. "That one is marginally better"
 * Issue 7: Dictionary fixes for 'done': "I am done working"
 * dictionary entries for walk-up drivethru car-wash
 * dictionary: "I am through being mad", "It was a through flight", etc.
 * Issue 11: "You are doing well"
 * Issue 3: "I asked Jim a question", "I told Jim a story"
 * Passive subjects with objects: "I was told that crap, too" "...was asked..."
 * Fixes for Apple Mac OSX (crash on non-executable stack)
 * Early version of Filip Maric's boolean SAT solver
 * fix: "He talked quietly of revolt."
 * fix: "It consists mostly of sand.", "He talks, mostly of revolution."
 * fix: "He talked mostly to Ann.", "He talks a lot."
 * fix: than_usual: "He is taking longer than usual."
 * fix: a batch of new verbs from Roman Khlupin
 * fix: Fix crash on Apple Macintosh by correctly identifying the platform.
 * fix: "San Gabriel" "Block Island" "Great Southern Bank" "de la Rente"
 * fix: "I biked Johnson Creek."

Version 4.3.8 (14 August 2008) includes the following changes:
 * Build fixes for Windows (missing bzero and thread-safe rand)
 * Fix several mem leaks, one in the Java jni code.
 * Fix crash of java6 jvm, due to blown stack limits.

Version 4.3.7 (8 August 2008) includes the following changes:
 * Expanded list of given names to include those from 2005 US Census
 * Export a new java jni function, to get the inflected word.
 * Add a TO+ connector so that "I tend to agree" parses correctly.
 * Makefile fixes for Mac OS/X Leopard.

Version 4.3.6 (21 July 2008) includes the following changes:
 * Fixes for Windows MS Visual-C builds.
 * Fix parsing of "He walked the dog.", "He sailed the boat."
 * Add support for right-apostrophe (’) which is a non-ASCII UTF8 char.
 * Add support for other non-ASCII UTF8 punctuation.
 * Fix crash on printing constituent tree of certain long sentences.
 * Avoid recursive error reporting for UTF8 dictionary errors.
 * Clarify error logging and error printing.
 * Add java getVersion() to return link-grammar version string.
 * Add more numbers to dict (e.g. twenty-seven, bazillion, half-dozen, etc.)
 * Foodstuffs: bagels, lox, tacos, guacamole, roe, neufchatel, mayo, etc.
 * Weights and measures: megabytes, °C, km² etc.
 * Performance improvements in printing of link-tree.
 * Convert assert into warning when no canonical linkages can be found.
 * Convert assert into warning when constituent andlist overflows.
 * Provide additional checks for constituent overflows.
 * Convert most error printfs into a formal error reporting system.
 * Remove all globals, library is now thread-safe.
 * Fix crash when sentence has square bracket, and doing constituents.

Version 4.3.5 (29 April 2008) includes the following changes:
 * Added ant build file to create the link-grammar jar file.
 * Fix regression in command-line client of multiple-parse display.
 * Use MB_LEN_MAX, not MB_CUR_MAX for UTF8 support.
 * Fix a WIN32 compiler regression (no inline support in Windows).
 * Fix error in handling of UTF8 dictionaries.
 * Fix strncat() misuse in error.c
 * Fix capitalization errors in country names.
 * Fix parsing of "he angled left, he dodged left, he turned left".
 * Don't build the JNI library if Java isn't found. Fixes build on Windows.
 * Fix install bug for NetBSD systems.
 * Pre-detected entities cannot participate in G links.
 * There is no UTF8 support in MSWindows, so stub it out.
 * Fix crash in constituent output, bug #22 in googlecode bugtacker.
 * Some small steps taken to eventually make library thread-safe.
 * There are three constituent string styles, enable all three.
 * Make the command-line flag errors less cryptic.
 * Add readline (BSD editline) support.
 * Rename "grammar-parse" to the more logical "link-parser".
 * Small man page updates.
 * Export and cost, link cost via public API.

Version 4.3.4 (16 March 2008) includes the following changes:
 * Fix regression of handling of capitalization at the start of sentences.
 * Fix dictionary search path so that it respects command-line input.
 * Fix rare but nasty crash when parsing long sentences in panic mode.
 * Add a method to set the dictionary path.
 * Fix all remaining compiler warnings.
 * Make parser capable of handling UTF8 strings and dictionaries.
 * Ongoing minor expansion of the Lithuanian (lt) dictionary.

Version 4.3.3 (27 February 2008) includes the following changes:
 * Missing java is a warning, not an error.
 * man page for grammar-parse.
 * Removed cruft from the dictionary open routines.
 * configure tries to guess some non-standard jni.h locations.
 * Split up java library exports, should help cygwin builds.
 * Fix java library pre-linking bug.
 * Minor English dictionary additions.
 * Prototype Lithuanian (lt) dictionary.

Version 4.3.2 (2 February 2008) includes the following changes:
 * Compile fixes for WIN32
 * Dictionary fixes for given names. (Fixes a serious problem with 4.3.1)

Version 4.3.1 (31 Jaunary 2008) includes the following changes:
 * A merger of significant parts of the "medical terms" dictionary
   from Peter Szolovits.  This includes thousands of additional words.

Version 4.3.0 (30 January 2008) includes the following changes:
 * New link types (Ct, Cta, Rn, Rw) for comparatives, so as to link
   relative clauses: "John is bigger than Dave is", "John wants more
   cookies than Dave wants". The Rw link is used to link question words
   to the relative clauses that follow them.
 * Dictionary Fixes for "Expresso is a coffee drink", "Teach me fetch",
   "I am pooped" as synonym for "I am tired", "Mother likes her",
   "Mommy loves me" and related. Also, directives involving "go":
   "Go play ball", "Go take a walk", "You and Rover go play with the
   ball."
 * Dictionary support for external entity markup. This includes the
   recognizition of personID0..personID60, dateID0..dateID60,
   organizationID0..organizationID60 and locationID0..locationID60
   as appropriate words.
 * Fixes of numerous compile-time warnings.
 * Simple Java (JNI) bindings.

Version 4.2.5 (11 November 2007) includes the following changes:
 * Security fix for a buffer overflow. CVE-2007-5395<|MERGE_RESOLUTION|>--- conflicted
+++ resolved
@@ -6,10 +6,8 @@
  * Remove trailing blanks from the linkage diagram.
  * Fix square area and cubic volume measurements (English dict).
  * Fix assorted exclamations and responses (English dict).
-<<<<<<< HEAD
  * Fix displaying random linkages on Windows.
-=======
->>>>>>> 3eb49397
+
 
 Version 5.4.2 (19 October 2017)
  * Fix man page build (broken in 5.4.1)
