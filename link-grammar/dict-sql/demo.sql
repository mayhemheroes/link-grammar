--
-- demo.sql
--
-- Inserts some word and disjunct data into the database.
-- This is for demonstration purposed only: it inserts just enough to
-- parse the sentences "this is a test" "this is a dog" "this is
-- a cat", "that is a test", "that is another dog", etc.  The disjuncts
-- are a small subset of the correct ones for English.
--
-- To create a new database, simply say:
--    cat dict.sql | sqlite3 dict.db
-- To populate it with the demo data:
--    cat demo.sql | sqlite3 dict.db
--

-- These first few lines identify the dictionary version number,
-- and the locale that applies. The are optional but strongly
-- recommended.  The locale is used, among other things, to identify
-- capitalized words during tokenization.
--
INSERT INTO Morphemes VALUES ('<dictionary-version-number>', '<dictionary-version-number>', '<dictionary-version-number>');
INSERT INTO Disjuncts VALUES ('<dictionary-version-number>', 'V5v9v0+', 0.0);

INSERT INTO Morphemes VALUES ('<dictionary-locale>', '<dictionary-locale>', '<dictionary-locale>');
INSERT INTO Disjuncts VALUES ('<dictionary-locale>', 'EN4us+', 0.0);

-- The <UNKNOWN-WORD> device is needed in order to allow the wild-card
-- query of dictionary contents to work. That is, the user can use the
-- command-line client to type in `!!blah*` and this will search the
-- dictionary for all words whos first four letters are `blah`. You
-- are free to replace `XXXBOGUS+` by something useful, for example,
-- If you use `Ds- & Os-`, than any word will be accepted as the object!
INSERT INTO Morphemes VALUES ('<UNKNOWN-WORD>', '<UNKNOWN-WORD>', '<UNKNOWN-WORD>');
INSERT INTO Disjuncts VALUES ('<UNKNOWN-WORD>', 'XXXBOGUS+', 0.0);
-- INSERT INTO Disjuncts VALUES ('<UNKNOWN-WORD>', 'Ds- & Os-', 0.0);

-- The following should look familier, if you already understand
-- link-grammar basics.
INSERT INTO Morphemes VALUES ('LEFT-WALL', 'LEFT-WALL', 'LEFT-WALL');
INSERT INTO Disjuncts VALUES ('LEFT-WALL', 'Wd+ & WV+', 0.0);

INSERT INTO Morphemes VALUES ('this', 'this.p', 'this');
INSERT INTO Disjuncts VALUES ('this', 'Wd- & Ss*b+', 0.1);

INSERT INTO Morphemes VALUES ('is', 'is.v', 'is');
INSERT INTO Disjuncts VALUES ('is', 'Ss- & WV- & O*m+', 0.214159265358979);

INSERT INTO Morphemes VALUES ('a', 'a', '(article)');
INSERT INTO Morphemes VALUES ('another', 'another', '(article)');
INSERT INTO Disjuncts VALUES ('(article)', 'Ds+', 0.1);

INSERT INTO Morphemes VALUES ('test', 'test.n', '(noun)');
INSERT INTO Morphemes VALUES ('dog', 'dog.n', '(noun)');
INSERT INTO Morphemes VALUES ('cat', 'cat.n', '(noun)');
INSERT INTO Disjuncts VALUES ('(noun)', 'Ds- & Os-', 0.0);
<<<<<<< HEAD
INSERT INTO Disjuncts VALUES ('(noun)', 'Ds- & Ss+', 0.0);
=======
INSERT INTO Disjuncts VALUES ('(noun)', 'Ds- & Wd- & Ss+', 0.0);
>>>>>>> dcec4933
<|MERGE_RESOLUTION|>--- conflicted
+++ resolved
@@ -53,8 +53,4 @@
 INSERT INTO Morphemes VALUES ('dog', 'dog.n', '(noun)');
 INSERT INTO Morphemes VALUES ('cat', 'cat.n', '(noun)');
 INSERT INTO Disjuncts VALUES ('(noun)', 'Ds- & Os-', 0.0);
-<<<<<<< HEAD
-INSERT INTO Disjuncts VALUES ('(noun)', 'Ds- & Ss+', 0.0);
-=======
-INSERT INTO Disjuncts VALUES ('(noun)', 'Ds- & Wd- & Ss+', 0.0);
->>>>>>> dcec4933
+INSERT INTO Disjuncts VALUES ('(noun)', 'Ds- & Wd- & Ss+', 0.0);