/*************************************************************************/
/* Copyright (c) 2004                                                    */
/* Daniel Sleator, David Temperley, and John Lafferty                    */
/* Copyright 2008, 2009, 2013 Linas Vepstas                              */
/* All rights reserved                                                   */
/*                                                                       */
/* Use of the link grammar parsing system is subject to the terms of the */
/* license set forth in the LICENSE file included with this software.    */
/* This license allows free redistribution and use in source and binary  */
/* forms, with or without modification, subject to certain conditions.   */
/*                                                                       */
/*************************************************************************/

#include <ctype.h>
#include <limits.h>
#include <locale.h>
#include <stdlib.h>
#include <string.h>
#include <sys/types.h>
#include <sys/stat.h>

#ifndef _WIN32
#include <unistd.h>
#endif /* _WIN32 */


#ifdef USE_PTHREADS
#include <pthread.h>
#endif

#include "string-set.h"
#include "structures.h"
#include "utilities.h"

#ifdef ENABLE_BINRELOC
#include "prefix.h"
#endif /* BINRELOC */

#ifdef _WIN32
#  include <windows.h>
 #define DIR_SEPARATOR "\\"
#else
 #define DIR_SEPARATOR "/"
#endif

#define IS_DIR_SEPARATOR(ch) (DIR_SEPARATOR[0] == (ch))
#ifndef DICTIONARY_DIR
 #define DEFAULTPATH NULL
#else
 #define DEFAULTPATH DICTIONARY_DIR
#endif
<<<<<<< HEAD
=======

#define DEFAULTPATH DICTIONARY_DIR
>>>>>>> bdcd3ade

/* This file contains certain general utilities. */
int    verbosity;
/* debug and test should not be NULL since they can be used before they
 * are assigned a value by parse_options_get_...() */
char * debug = (char *)"";
char * test = (char *)"";

/* ============================================================= */
/* String utilities */

char *safe_strdup(const char *u)
{
	if (u)
		return strdup(u);
	return NULL;
}

/**
 * Copies as much of v into u as it can assuming u is of size usize
 * guaranteed to terminate u with a '\0'.
 */
void safe_strcpy(char *u, const char * v, size_t usize)
{
	strncpy(u, v, usize-1);
	u[usize-1] = '\0';
}

/**
 * A version of strlcpy, for those systems that don't have it.
 */
size_t lg_strlcpy(char * dest, const char *src, size_t size)
{
	size_t i=0;
	while ((i<size) && (src[i] != 0x0))
	{
		dest[i] = src[i];
		i++;
	}
	if (i < size) { dest[i] = 0x0; size = i; }
	else if (0 < size) { size --; dest[size] = 0x0;}
	return size;
}

/**
 * Catenates as much of v onto u as it can assuming u is of size usize
 * guaranteed to terminate u with a '\0'.  Assumes u and v are null
 * terminated.
 */
void safe_strcat(char *u, const char *v, size_t usize)
{
	strncat(u, v, usize-strlen(u)-1);
	u[usize-1] = '\0';
}

/**
 * Prints s in a field width of string ti, with no truncation.
 * FIXME: make t a number.
 * (In a previous version of this function s got truncated to the
 * field width.)
 */
void left_print_string(FILE * fp, const char * s, const char * t)
{
	int width = strlen(t) + strlen(s) - utf8_strlen(s);
	fprintf(fp, "%-*s", width, s);
}

#ifdef _WIN32  /* should be !defined(HAVE_STRTOK_R) */

char *
strtok_r (char *s, const char *delim, char **saveptr)
{
	char *p;

	if (s == NULL)
		s = *saveptr;

	if (s == NULL)
		return NULL;

	/* Skip past any delimiters. */
	/* while (*s && strchr (delim, *s)) s++; */
	s += strspn(s, delim);

	if (*s == '\0')
	{
		*saveptr = NULL;
		return NULL;
	}

	/* Look for end of the token. */
	/* p = s; while (*p && !strchr (delim, *p)) p++; */
	p = strpbrk(s, delim);
	if (p == NULL)
	{
		*saveptr = NULL;
		return s;
	}

	*p = 0x0;
	*saveptr = p+1;

	return s;
}

#endif /* _WIN32 should be !HAVE_STROTOK_R */

#ifdef _WIN32  /* should be !defined(HAVE_STRNDUP) */

/* Emulates glibc's strndup() */
char *
strndup (const char *str, size_t size)
{
	size_t len;
	char *result = (char *) NULL;

	if ((char *) NULL == str) return (char *) NULL;

	len = strlen (str);
	if (!len) return strdup ("");
	if (size > len) size = len;

	result = (char *) malloc ((size + 1) * sizeof (char));
	memcpy (result, str, size);
	result[size] = 0x0;
	return result;
}

#endif /* _WIN32 should be !HAVE_STRNDUP */

/* ============================================================= */
/* UTF8 utilities */

#if defined(_MSC_VER) || defined(__MINGW32__)

/** Returns length of UTF8 character.
 * Current algo is based on the first character only.
 * If pointer is not pointing at first char, no not a valid value, returns 0.
 * Returns 0 for NULL as well.
 */
static int get_utf8_charlen(const char *xc)
{
	unsigned char c;

	c = (unsigned char) *xc;

	if (c == 0) return 0;
	if (c < 0x80) return 1;
	if ((c >= 0xc2) && (c < 0xe0)) return 2; /* First byte of a code point U +0080 - U +07FF */
	if ((c >= 0xe0) && (c < 0xf0)) return 3; /* First byte of a code point U +0800 - U +FFFF */
	if ((c >= 0xf0) && (c <= 0xf4)) return 4; /* First byte of a code point U +10000 - U +10FFFF */
	return -1; /* Fallthrough -- not the first byte of a code-point. */
}

/**
 * (Experimental) Implementation of mbrtowc for Windows.
 * This is required because the other, commonly available implementations
 * seem to not work very well, based on user reports.  Someone who is
 * really, really good at windows programming needs to review this stuff!
 */
size_t lg_mbrtowc(wchar_t *pwc, const char *s, size_t n, mbstate_t *ps)
{
	int nb, nb2;

	if (NULL == s) return 0;
	if (0 == n) return -2;
	if (0 == *s) { *pwc = 0; return 0; }

	nb = get_utf8_charlen(s);
	if (0 == nb) return 0;
	if (0 > nb) return nb;
	nb2 = MultiByteToWideChar(CP_UTF8, 0, s, nb, NULL, 0);
	nb2 = MultiByteToWideChar(CP_UTF8, 0, s, nb, pwc, nb2);
	if (0 == nb2) return 0;
	return nb;
}
#endif /* defined(_MSC_VER) || defined(__MINGW32__) */

#if __APPLE__
/* Junk, to keep the Mac OSX linker happy, because this is listed in
 * the link-grammar.def symbol export file.  */
void lg_mbrtowc(void) {}
#endif

static int wctomb_check(char *s, wchar_t wc)
{
	int nr;
#if defined(_MSC_VER) || defined(__MINGW32__)
	nr = WideCharToMultiByte(CP_UTF8, 0, &wc, 1, NULL, 0, NULL, NULL);
	nr = WideCharToMultiByte(CP_UTF8, 0, &wc, 1, s, nr, NULL, NULL);
	if (nr < 0) {
		wprintf(L"Fatal Error: wctomb_check failed: %d %S\n", nr, &wc);
		exit(1);
	}
	/* XXX TODO Perhaps the below needs to be uncommented?  .. tucker says no ... */
	/* nr = nr / sizeof(wchar_t); */
#else
	mbstate_t mbss;
	memset(&mbss, 0, sizeof(mbss));
	nr = wcrtomb(s, wc, &mbss);
	if (nr < 0) {
		prt_error("Fatal Error: unknown character set %s\n", nl_langinfo(CODESET));
		exit(1);
	}
#endif
	return nr;
}

/**
 * Downcase the first letter of the word.
 * XXX FIXME This works 'most of the time', but is not technically correct.
 * This is because towlower() and towupper() are locale dependent, and also
 * because the byte-counts might not match up, e.g. German ß and SS.
 * The correct long-term fix is to use ICU or glib g_utf8_strup(), etc.
 */
void downcase_utf8_str(char *to, const char * from, size_t usize)
{
	wchar_t c;
	int i, nbl, nbh;
	char low[MB_LEN_MAX];
	mbstate_t mbs;

	to[0] = '\0'; /* Make sure it doesn't contain garbage in case of an error */
	memset(&mbs, 0, sizeof(mbs));
	nbh = mbrtowc (&c, from, MB_CUR_MAX, &mbs);
	if (nbh < 0)
	{
		prt_error("Error: Invalid multi-byte string!");
		return;
	}
	c = towlower(c);
	nbl = wctomb_check(low, c);

	/* Check for error on an in-place copy */
	if ((nbh < nbl) && (to == from))
	{
		/* I'm to lazy to fix this */
		prt_error("Error: can't downcase multi-byte string!");
		return;
	}

	/* Downcase */
	for (i=0; i<nbl; i++) { to[i] = low[i]; }

	if ((nbh == nbl) && (to == from)) return;

	from += nbh;
	to += nbl;
	safe_strcpy(to, from, usize-nbl);
}

/**
 * Upcase the first letter of the word.
 * XXX FIXME This works 'most of the time', but is not technically correct.
 * This is because towlower() and towupper() are locale dependent, and also
 * because the byte-counts might not match up, e.g. German ß and SS.
 * The correct long-term fix is to use ICU or glib g_utf8_strup(), etc.
 */
void upcase_utf8_str(char *to, const char * from, size_t usize)
{
	wchar_t c;
	int i, nbl, nbh;
	char low[MB_LEN_MAX];
	mbstate_t mbs;

	memset(&mbs, 0, sizeof(mbs));
	nbh = mbrtowc (&c, from, MB_CUR_MAX, &mbs);
	if (nbh < 0)
	{
		prt_error("Error: Invalid multi-byte string!");
		return;
	}
	c = towupper(c);
	nbl = wctomb_check(low, c);

	/* Check for error on an in-place copy */
	if ((nbh < nbl) && (to == from))
	{
		/* I'm to lazy to fix this */
		prt_error("Error: can't upcase multi-byte string!");
		return;
	}

	/* Upcase */
	for (i=0; i<nbl; i++) { to[i] = low[i]; }

	if ((nbh == nbl) && (to == from)) return;

	from += nbh;
	to += nbl;
	safe_strcpy(to, from, usize-nbl);
}

/* ============================================================= */
/* Memory alloc routines below. These routines attempt to keep
 * track of how much space is getting used during a parse.
 *
 * This code is probably obsolescent, and should probably be dumped.
 * No one (that I know of) looks at the space usage; its one of the
 * few areas that needs pthreads -- it would be great to just get
 * rid of it (and thus get rid of pthreads).
 */

#ifdef TRACK_SPACE_USAGE
typedef struct
{
	size_t max_space_used;
	size_t space_in_use;
	size_t num_xallocs;
	size_t num_xfrees;
	size_t max_outstanding_xallocs;
	size_t max_external_space_used;
	size_t external_space_in_use;
	size_t num_exallocs;
	size_t num_exfrees;
	size_t max_outstanding_exallocs;
} space_t;

#ifdef USE_PTHREADS
static pthread_key_t space_key;
static pthread_once_t space_key_once = PTHREAD_ONCE_INIT;

static void fini_memusage(void)
{
	space_t *s = (space_t *) pthread_getspecific(space_key);
	if (s)
	{
		free(s);
		pthread_setspecific(space_key, NULL);
	}
	pthread_key_delete(space_key);
	space_key = 0;
}

static void space_key_alloc(void)
{
	int rc = pthread_key_create(&space_key, free);
	if (0 == rc)
		atexit(fini_memusage);
}
#else
static space_t space;
#endif

static space_t * do_init_memusage(void)
{
	space_t *s;

#ifdef USE_PTHREADS
	s = (space_t *) malloc(sizeof(space_t));
	pthread_setspecific(space_key, s);
#else
	s = &space;
#endif

	s->max_space_used = 0;
	s->space_in_use = 0;
	s->num_xallocs = 0;
	s->num_xfrees = 0;
	s->max_outstanding_xallocs = 0;
	s->max_external_space_used = 0;
	s->external_space_in_use = 0;
	s->num_exallocs = 0;
	s->num_exfrees = 0;
	s->max_outstanding_exallocs = 0;

	return s;
}

void init_memusage(void)
{
#ifdef USE_PTHREADS
	pthread_once(&space_key_once, space_key_alloc);
#else
	static bool mem_inited = false;
	if (mem_inited) return;
	mem_inited = true;
#endif
	do_init_memusage();
}

static inline space_t *getspace(void)
{
#ifdef USE_PTHREADS
	space_t *s = pthread_getspecific(space_key);
	if (s) return s;
	return do_init_memusage();
#else
	return &space;
#endif
}

/**
 * space used but not yet freed during parse
 */
size_t get_space_in_use(void)
{
	return getspace()->space_in_use;
}

/**
 * maximum space used during the parse
 */
size_t get_max_space_used(void)
{
	return getspace()->max_space_used;
}
#else /* TRACK_SPACE_USAGE */
void init_memusage(void) {}
size_t get_space_in_use(void) { return 0; }
size_t get_max_space_used(void) { return 0; }
#endif /* TRACK_SPACE_USAGE */

/**
 * alloc some memory, and keep track of the space allocated.
 */
void * xalloc(size_t size)
{
	void * p = malloc(size);

#ifdef TRACK_SPACE_USAGE
	space_t *s = getspace();
	s->space_in_use += size;
	if (s->max_space_used < s->space_in_use) s->max_space_used = s->space_in_use;
	s->num_xallocs ++;
	if (s->max_outstanding_xallocs < (s->num_xallocs - s->num_xfrees))
		s->max_outstanding_xallocs = (s->num_xallocs - s->num_xfrees);

#endif /* TRACK_SPACE_USAGE */
	if ((p == NULL) && (size != 0))
	{
		prt_error("Fatal Error: Ran out of space. (int)");
		abort();
		exit(1);
	}
	return p;
}

#ifdef TRACK_SPACE_USAGE
void xfree(void * p, size_t size)
{
	space_t *s = getspace();
	s->space_in_use -= size;
	s->num_xfrees ++;

	free(p);
}
#endif /* TRACK_SPACE_USAGE */

void * exalloc(size_t size)
{
	void * p = malloc(size);
#ifdef TRACK_SPACE_USAGE
	space_t *s = getspace();
	s->external_space_in_use += size;
	if (s->max_external_space_used < s->external_space_in_use)
		s->max_external_space_used = s->external_space_in_use;
	s->num_exallocs ++;
	if (s->max_outstanding_exallocs < (s->num_exallocs - s->num_exfrees))
		s->max_outstanding_exallocs = (s->num_exallocs - s->num_exfrees);
#endif /* TRACK_SPACE_USAGE */

	if ((p == NULL) && (size != 0))
	{
		prt_error("Fatal Error: Ran out of space. (ext)");
		abort();
		exit(1);
	}
	return p;
}

#ifdef TRACK_SPACE_USAGE
void exfree(void * p, size_t size)
{
	space_t *s = getspace();
	s->external_space_in_use -= size;
	s->num_exfrees ++;
	free(p);
}
#endif /* TRACK_SPACE_USAGE */

/* =========================================================== */
/* Simple, cheap, easy dynamic string. */

dyn_str* dyn_str_new(void)
{
	dyn_str *ds = malloc(sizeof(dyn_str));
	ds->len = 250;
	ds->end = 0;
	ds->str = malloc(ds->len);
	ds->str[0] = 0x0;
	return ds;
}
 
void dyn_str_delete(dyn_str* ds)
{
	free(ds->str);
	free(ds);
}

void dyn_strcat(dyn_str* ds, const char *str)
{
	size_t l = strlen(str);
	if (ds->end+l+1 >= ds->len)
	{
		ds->len = 2 * ds->len + l;
		ds->str = realloc(ds->str, ds->len);
	}
	strcpy (ds->str+ds->end, str);
	ds->end += l;
}
 

/* =========================================================== */
/* File path and dictionary open routines below */

char * join_path(const char * prefix, const char * suffix)
{
	char * path;
	size_t path_len, prel;

	path_len = strlen(prefix) + 1 /* len(DIR_SEPARATOR) */ + strlen(suffix);
	path = (char *) malloc(path_len + 1);

	strcpy(path, prefix);

	/* Windows is allergic to multiple path separators, so append one
	 * only if the prefix isn't already terminated by a path sep.
	 */
	prel = strlen(path);
	if (0 < prel && path[prel-1] != DIR_SEPARATOR[0])
	{
		path[prel] = DIR_SEPARATOR[0];
		path[prel+1] = '\0';
	}
	strcat(path, suffix);

	return path;
}

/* borrowed from glib */
/* Used only for Windows builds */
#ifdef _WIN32
static char*
path_get_dirname (const char *file_name)
{
	register char *base;
	register int len;

	base = strrchr (file_name, DIR_SEPARATOR[0]);
#ifdef _WIN32
	{
		char *q = strrchr (file_name, '/');
		if (base == NULL || (q != NULL && q > base))
			base = q;
	}
#endif
	if (!base)
	{
#ifdef _WIN32
		if (is_utf8_alpha (file_name) && file_name[1] == ':')
		{
			char drive_colon_dot[4];

			drive_colon_dot[0] = file_name[0];
			drive_colon_dot[1] = ':';
			drive_colon_dot[2] = '.';
			drive_colon_dot[3] = '\0';

			return safe_strdup (drive_colon_dot);
		}
#endif
		return safe_strdup (".");
	}

	while (base > file_name && IS_DIR_SEPARATOR (*base))
		base--;

#ifdef _WIN32
	/* base points to the char before the last slash.
	 *
	 * In case file_name is the root of a drive (X:\) or a child of the
	 * root of a drive (X:\foo), include the slash.
	 *
	 * In case file_name is the root share of an UNC path
	 * (\\server\share), add a slash, returning \\server\share\ .
	 *
	 * In case file_name is a direct child of a share in an UNC path
	 * (\\server\share\foo), include the slash after the share name,
	 * returning \\server\share\ .
	 */
	if (base == file_name + 1 && is_utf8_alpha (file_name) && file_name[1] == ':')
		base++;
	else if (IS_DIR_SEPARATOR (file_name[0]) &&
	         IS_DIR_SEPARATOR (file_name[1]) &&
	         file_name[2] &&
	         !IS_DIR_SEPARATOR (file_name[2]) &&
	         base >= file_name + 2)
	{
		const char *p = file_name + 2;
		while (*p && !IS_DIR_SEPARATOR (*p))
			p++;
		if (p == base + 1)
		{
			len = (int) strlen (file_name) + 1;
			base = (char *)malloc(len + 1);
			strcpy (base, file_name);
			base[len-1] = DIR_SEPARATOR[0];
			base[len] = 0;
			return base;
		}
		if (IS_DIR_SEPARATOR (*p))
		{
			p++;
			while (*p && !IS_DIR_SEPARATOR (*p))
				p++;
			if (p == base + 1)
				base++;
		}
	}
#endif

	len = (int) 1 + base - file_name;

	base = (char *)malloc(len + 1);
	memmove (base, file_name, len);
	base[len] = 0;

	return base;
}
#endif /* _WIN32 */

/* global - but that's OK, since this is set only during initialization,
 * and is is thenceforth a read-only item. So it doesn't need to be
 * locked.
 */
static char * custom_data_dir = NULL;

void dictionary_set_data_dir(const char * path)
{
	if (custom_data_dir) free (custom_data_dir);
	custom_data_dir = safe_strdup(path);
}

char * dictionary_get_data_dir(void)
{
#ifdef _WIN32
	HINSTANCE hInstance;
#endif
	char * data_dir = NULL;

	if (custom_data_dir != NULL) {
		data_dir = safe_strdup(custom_data_dir);
		return data_dir;
	}
	
#ifdef ENABLE_BINRELOC
	data_dir = safe_strdup (BR_DATADIR("/link-grammar"));
#elif defined(_WIN32)
	/* Dynamically locate library and return containing directory */
	hInstance = GetModuleHandle("link-grammar.dll");
	if (hInstance != NULL)
	{
		char dll_path[MAX_PATH];

		if (GetModuleFileName(hInstance, dll_path, MAX_PATH))
		{
#ifdef _DEBUG
			prt_error("Info: GetModuleFileName=%s", (dll_path ? dll_path : "NULL"));
#endif
			data_dir = path_get_dirname(dll_path);
		}
	}
	else
	{
		/* BHayes added else block for when link-grammar.dll is not found 11apr11 */
		/* This requests module handle for the current program */
		hInstance = GetModuleHandle(NULL);
		if (hInstance != NULL)
		{
			char prog_path16[MAX_PATH];
			printf("  found ModuleHandle for current program so try to get Filename for current program \n");
			if (GetModuleFileName(hInstance, prog_path16, MAX_PATH))
			{
				char * data_dir16 = NULL;
				// convert 2-byte to 1-byte encoding of prog_path
				char prog_path[MAX_PATH/2];
				int i, k;
				for (i = 0; i < MAX_PATH; i++)
				{
					k = i + i;
					if (prog_path16[k] == 0 )
					{
						prog_path[i] = 0;
						break; // found the string ending null char
					}
					// XXX this cannot possibly be correct for UTF-16 filepaths!! ?? FIXME
					prog_path[i] = prog_path16[k];
				}
#ifdef _DEBUG
				prt_error("Info: GetModuleFileName=%s", (prog_path ? prog_path : "NULL"));
#endif
				if (sizeof(TCHAR) == 1)
				    data_dir16 = path_get_dirname(prog_path16);
				else
				    data_dir16 = path_get_dirname(prog_path);
				if (data_dir16 != NULL)
				{
					printf("   found dir for current prog %s\n", data_dir16);
				}
				return data_dir16;  // return path of data directory here instead of below
			} else {
				printf("   FAIL GetModuleFileName for current program \n");
			}
		}
   }
#endif


	return data_dir;
}

/**
 * Locate a data file and open it.
 *
 * This function is used to open a dictionary file or a word file,
 * or any associated data file (like a post process knowledge file).
 *
 * It works as follows.  If the file name begins with a "/", then
 * it's assumed to be an absolute file name and it tries to open
 * that exact file.
 *
 * Otherwise, it looks for the file in a sequence of directories, as
 * specified in the dictpath array, until it finds it.
 *
 * If it s still not found, it may be that the user specified a relative
 * path, so it tries to open the exact file.
 *
 * Associated data files are looked in the *same* directory in which the
 * first one was found (typically "en/4.0.dict").  The private static
 * "path_found" serves as a directory path cache which records where the
 * first file was found.  The goal here is to avoid insanity due to
 * user's fractured installs.
 * If the filename argument is NULL, the function just invalidates this
 * directory path cache.
 */
void * object_open(const char *filename,
                   void * (*opencb)(const char *, const void *),
                   const void * user_data)
{
	static char *path_found; /* directory path cache */
	char *completename = NULL;
	void *fp = NULL;
	char *data_dir = NULL;
	const char **path = NULL;

	if (NULL == filename)
	{
		/* Invalidate the directory path cache */
		free(path_found);
		path_found = NULL;
		return NULL;
	}

	if (NULL == path_found)
	{
		data_dir = dictionary_get_data_dir();
#ifdef _DEBUG
		prt_error("Info: data_dir=%s", (data_dir?data_dir:"NULL"));
#endif
	}

	/* Look for absolute filename.
	 * Unix: starts with leading slash.
	 * Windows: starts with C:\  except that the drive letter may differ.
	 * Note that only native windows C library uses backslashs; mingw 
	 * seems to use forward-slash, from what I can tell.
	 */
	if ((filename[0] == '/')
#if defined(_WIN32) || defined(_MSC_VER) || defined(__MINGW32__)
		|| ((filename[1] == ':')
			 && ((filename[2] == '\\') || (filename[2] == '/')))
#endif
	   )
	{
		/* opencb() returns NULL if the file does not exist. */
		fp = opencb(filename, user_data);
#ifdef _DEBUG
		prt_error("Info: 1: object_open() trying %s=%d", filename, NULL!=fp);
#endif
	}
	else
	{
		/* A path list in which to search for dictionaries.
		 * path_found, data_dir or DEFAULTPATH may be NULL. */
		const char *dictpath[] =
		{
			path_found,
			".",
			"." DIR_SEPARATOR "data",
			"..",
			".." DIR_SEPARATOR "data",
			data_dir,
			DEFAULTPATH,
		};
		size_t i = sizeof(dictpath)/sizeof(dictpath[0]);

		for (path = dictpath; i-- > 0; path++)
		{
			if (NULL == *path) continue;

			free(completename);
			completename = join_path(*path, filename);
			fp = opencb(completename, user_data);
#ifdef _DEBUG
			prt_error("Info: 2: object_open() trying %s=%d", completename, NULL!=fp);
#endif
			if ((NULL != fp) || (NULL != path_found)) break;
		}
	}

	if (NULL == fp)
	{
		fp = opencb(filename, user_data);
#ifdef _DEBUG
		prt_error("Info: 3: object_open() trying %s=%d", filename, NULL!=fp);
#endif
	}
	else if (NULL == path_found)
	{
		size_t i;

		path_found = strdup((NULL != completename) ? completename : filename);
		prt_error("Info: Dictionary found at %s", path_found);
		for (i = 0; i < 2; i++)
		{
			char *root = strrchr(path_found, DIR_SEPARATOR[0]);
			if (NULL != root) *root = '\0';
		}
#ifdef _DEBUG
		prt_error("Info: object_open() path_found=%s", path_found);
#endif
	}

	free(data_dir);
	free(completename);
	return fp;
}

static void *dict_file_open(const char *fullname, const void *how)
{
	return fopen(fullname, how);
}

FILE *dictopen(const char *filename, const char *how)
{
	return object_open(filename, dict_file_open, how);
}

/* ======================================================== */

/**
 * Check to see if a file exists.
 */
bool file_exists(const char * dict_name)
{
	bool retval = false;
	int fd;
	struct stat buf;

#if defined(_MSC_VER) || defined(__MINGW32__)
	/* binary, otherwise fstat file length is confused by crlf
	 * counted as one byte. */
	FILE *fp = dictopen(dict_name, "rb");
#else
	FILE *fp = dictopen(dict_name, "r");
#endif
	if (fp == NULL)
		return false;

	/* Get the file size, in bytes. */
	fd = fileno(fp);
	fstat(fd, &buf);
	if (0 < buf.st_size) retval = true;

	fclose(fp);
	return retval;
}

/**
 * Read in the whole stinkin file. This routine returns
 * malloced memory, which should be freed as soon as possible.
 */
char *get_file_contents(const char * dict_name)
{
	int fd;
	size_t tot_size;
	int left;
	struct stat buf;
	char * contents, *p;

#if defined(_MSC_VER) || defined(__MINGW32__)
	/* binary, otherwise fstat file length is confused by crlf
	 * counted as one byte. */
	FILE *fp = dictopen(dict_name, "rb");
#else
	FILE *fp = dictopen(dict_name, "r");
#endif
	if (fp == NULL)
		return NULL;

	/* Get the file size, in bytes. */
	fd = fileno(fp);
	fstat(fd, &buf);
	tot_size = buf.st_size;

	contents = (char *) malloc(sizeof(char) * (tot_size+7));

	/* Now, read the whole file. */
	p = contents;
	left = tot_size + 7;
	while (1)
	{
		char *rv = fgets(p, left, fp);
		if (NULL == rv || feof(fp))
			break;
		while (*p != 0x0) { p++; left--; }
		if (left < 0)
			 break;
	}

	fclose(fp);

	if (left < 0)
	{
		prt_error("Fatal Error: File size is insane!");
		exit(1);
	}

	return contents;
}


/* ======================================================== */
/* Locale routines */

#ifdef _WIN32

static char *
win32_getlocale (void)
{
	LCID lcid;
	LANGID langid;
	char *ev;
	int primary, sub;
	char bfr[64];
	char iso639[10];
	char iso3166[10];
	const char *script = NULL;

	/* Let the user override the system settings through environment
	 * variables, as on POSIX systems. Note that in GTK+ applications
	 * since GTK+ 2.10.7 setting either LC_ALL or LANG also sets the
	 * Win32 locale and C library locale through code in gtkmain.c.
	 */
	if (((ev = getenv ("LC_ALL")) != NULL && ev[0] != '\0')
	 || ((ev = getenv ("LC_MESSAGES")) != NULL && ev[0] != '\0')
	 || ((ev = getenv ("LANG")) != NULL && ev[0] != '\0'))
		return safe_strdup (ev);

	lcid = GetThreadLocale ();

	if (!GetLocaleInfo (lcid, LOCALE_SISO639LANGNAME, iso639, sizeof (iso639)) ||
	    !GetLocaleInfo (lcid, LOCALE_SISO3166CTRYNAME, iso3166, sizeof (iso3166)))
		return safe_strdup ("C");

	/* Strip off the sorting rules, keep only the language part.	*/
	langid = LANGIDFROMLCID (lcid);

	/* Split into language and territory part.	*/
	primary = PRIMARYLANGID (langid);
	sub = SUBLANGID (langid);

	/* Handle special cases */
	switch (primary)
	{
		case LANG_AZERI:
			switch (sub)
			{
				case SUBLANG_AZERI_LATIN:
					script = "@Latn";
					break;
				case SUBLANG_AZERI_CYRILLIC:
					script = "@Cyrl";
					break;
			}
			break;
		case LANG_SERBIAN:								/* LANG_CROATIAN == LANG_SERBIAN */
			switch (sub)
			{
				case SUBLANG_SERBIAN_LATIN:
				case 0x06: /* Serbian (Latin) - Bosnia and Herzegovina */
					script = "@Latn";
					break;
			}
			break;
		case LANG_UZBEK:
			switch (sub)
			{
				case SUBLANG_UZBEK_LATIN:
					script = "@Latn";
					break;
				case SUBLANG_UZBEK_CYRILLIC:
					script = "@Cyrl";
					break;
			}
			break;
	}

	strcat (bfr, iso639);
	strcat (bfr, "_");
	strcat (bfr, iso3166);

	if (script)
		strcat (bfr, script);

	return safe_strdup (bfr);
}

#endif

char * get_default_locale(void)
{
	char * locale, * needle;

	locale = NULL;

#ifdef _WIN32
	if(!locale)
		locale = win32_getlocale ();
#endif

	if(!locale)
		locale = safe_strdup (getenv ("LANG"));

#if defined(HAVE_LC_MESSAGES)
	if(!locale)
		locale = safe_strdup (setlocale (LC_MESSAGES, NULL));
#endif

	if(!locale)
		locale = safe_strdup (setlocale (LC_ALL, NULL));

	if(!locale || strcmp(locale, "C") == 0) {
		free(locale);
		locale = safe_strdup("en");
	}

	/* strip off "@euro" from en_GB@euro */
	if ((needle = strchr (locale, '@')) != NULL)
		*needle = '\0';

	/* strip off ".UTF-8" from en_GB.UTF-8 */
	if ((needle = strchr (locale, '.')) != NULL)
		*needle = '\0';

	/* strip off "_GB" from en_GB */
	if ((needle = strchr (locale, '_')) != NULL)
		*needle = '\0';

	return locale;
}

/* ============================================================= */
/* Alternatives utilities */

static const char ** resize_alts(const char **arr, size_t len)
{
	arr = realloc(arr, (len+2) * sizeof(char *));
	arr[len+1] = NULL;
	return arr;
}

size_t altlen(const char **arr)
{
	size_t len = 0;
	if (arr)
		while (arr[len] != NULL) len++;
	return len;
}

void altappend(Sentence sent, const char ***altp, const char *w)
{
	size_t n = altlen(*altp);

	*altp = resize_alts(*altp, n);
	(*altp)[n] = string_set_add(w, sent->string_set);
}

/* ============================================================= */<|MERGE_RESOLUTION|>--- conflicted
+++ resolved
@@ -49,11 +49,6 @@
 #else
  #define DEFAULTPATH DICTIONARY_DIR
 #endif
-<<<<<<< HEAD
-=======
-
-#define DEFAULTPATH DICTIONARY_DIR
->>>>>>> bdcd3ade
 
 /* This file contains certain general utilities. */
 int    verbosity;
