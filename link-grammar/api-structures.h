/*************************************************************************/
/* Copyright (c) 2004                                                    */
/* Daniel Sleator, David Temperley, and John Lafferty                    */
/* Copyright (c) 2014 Linas Vepstas                                      */
/* All rights reserved                                                   */
/*                                                                       */
/* Use of the link grammar parsing system is subject to the terms of the */
/* license set forth in the LICENSE file included with this software.    */
/* This license allows free redistribution and use in source and binary  */
/* forms, with or without modification, subject to certain conditions.   */
/*                                                                       */
/*************************************************************************/

/* This file is somewhat misnamed, as everything here defines the
 * link-private, internal-use-only "api", which is subject to change
 * from revision to revision. No external code should link to this
 * stuff.
 */

/*****************************************************************************
*
* NOTE: There are five basic "types" used within the link parser.  These are:
*
*       Dictionary, Parse_Options, Sentence, Linkage, PostProcessor
*
* To make the use of the API simpler, each of these is typedef'ed as a pointer
* to a data structure.  As a result, some of the code may look a little funny,
* since it uses pointers in a way that is syntactically inconsistent.  After
* working a bit with these basic types enough, this should not be confusing.
*
******************************************************************************/

#ifndef _API_STRUCTURESH_
#define _API_STRUCTURESH_

/* For locale_t */
#ifdef HAVE_LOCALE_T_IN_LOCALE_H
#include <locale.h>
#endif /* HAVE_LOCALE_T_IN_LOCALE_H */
#ifdef HAVE_LOCALE_T_IN_XLOCALE_H
#include <xlocale.h>
#endif /* HAVE_LOCALE_T_IN_XLOCALE_H */

#include "api-types.h"
#include "corpus/corpus.h"
#include "memory-pool.h"
#include "utilities.h"

typedef struct Cost_Model_s Cost_Model;
struct Cost_Model_s
{
	Cost_Model_type type;
	int (*compare_fn)(Linkage, Linkage);
};

struct Resources_s
{
	int    max_parse_time;  /* in seconds */
	size_t max_memory;      /* in bytes */
	double time_when_parse_started;
	size_t space_when_parse_started;
	double when_created;
	double when_last_called;
	double cumulative_time;
	bool   memory_exhausted;
	bool   timer_expired;
};

struct Parse_Options_s
{
	/* General options */
	short verbosity;       /* Level of detail to give about the computation 0 */
	char * debug;          /* Comma-separated function names to debug "" */
	char * test;           /* Comma-separated features to test "" */
	Resources resources;   /* For deciding when to abort the parsing */

	/* Options governing the tokenizer (sentence-splitter) */
	short use_spell_guess; /* Up to this many spell-guesses per unknown word 7 */

	/* Choice of the parser to use */
<<<<<<< HEAD
	bool use_sat_solver;   /* Use the Boolean SAT based parser FALSE */
#if USE_VITERBI
=======
	bool use_sat_solver;   /* Use the Boolean SAT based parser */
#ifdef USE_VITERBI
>>>>>>> 10105a6b
	bool use_viterbi;      /* Use the Viterbi decoder-based parser */
#endif

	/* Options governing the parser internals operation */
	double disjunct_cost;  /* Max disjunct cost to allow */
	short min_null_count;  /* The minimum number of null links to allow */
	short max_null_count;  /* The maximum number of null links to allow */
	bool islands_ok;       /* If TRUE, then linkages with islands
	                          (separate component of the link graph)
	                          will be generated (default=FALSE) */
	bool use_cluster_disjuncts; /* Attempt using a broader list of disjuncts */
	size_t short_length;   /* Links that are limited in length can be
	                          no longer than this.  Default = 16 */
	bool all_short;        /* If true, there can be no connectors that are exempt */
	bool repeatable_rand;  /* Reset rand number gen after every parse. */

	/* Options governing post-processing */
	bool perform_pp_prune; /* Perform post-processing-based pruning TRUE */
	size_t twopass_length; /* Min sent length for two-pass post processing */
	Cost_Model cost_model; /* For sorting linkages after parsing. */

	/* Options governing the generation of linkages. */
	size_t linkage_limit;  /* The maximum number of linkages processed 100 */
	bool display_morphology;/* If true, print morpho analysis of words FALSE */
};

typedef struct word_queue_s word_queue_t;
struct word_queue_s
{
	Gword *word;
	word_queue_t *next;
};

struct Sentence_s
{
	Dictionary  dict;           /* Words are defined from this dictionary */
	const char *orig_sentence;  /* Copy of original sentence */
	size_t length;              /* Number of words */
	Word  *word;                /* Array of words after tokenization */
	String_set *   string_set;  /* Used for assorted strings */
	Pool_desc * fm_Match_node;  /* Fast-matcher Match_node memory pool */
	Pool_desc * Table_connector_pool; /* Count memoizing memory pool */

	/* Wordgraph stuff. FIXME: create stand-alone struct for these. */
	Gword *wordgraph;            /* Tokenization wordgraph */
	Gword *last_word;            /* FIXME Last issued word */
	word_queue_t *word_queue;    /* Element in queue of words to tokenize */
	word_queue_t *word_queue_last;
	size_t gword_node_num;       /* Debug - for differentiating between
	                                wordgraph nodes with identical subwords. */

	/* Parse results */
	int    num_linkages_found;  /* Total number before postprocessing.  This
	                               is returned by the do_count() function */
	size_t num_linkages_alloced;/* Total number of linkages allocated.
	                               the number post-processed might be fewer
	                               because some are non-canonical */
	size_t num_linkages_post_processed;
	                            /* The number of linkages that are actually
	                               put into the array that was alloced.
	                               This is not the same as num alloced
	                               because some may be non-canonical. */
	size_t num_valid_linkages;  /* Number with no pp violations */
	size_t null_count;          /* Number of null links in linkages */
	Linkage        lnkages;     /* Sorted array of valid & invalid linkages */
	Postprocessor * postprocessor;
	Postprocessor * constituent_pp;

	/* thread-safe random number state */
	unsigned int rand_state;

#ifdef USE_SAT_SOLVER
	void *hook;                 /* Hook for the SAT solver */
#endif /* USE_SAT_SOLVER */
	void *disjuncts_connectors_memblock;
};

#endif<|MERGE_RESOLUTION|>--- conflicted
+++ resolved
@@ -78,13 +78,8 @@
 	short use_spell_guess; /* Up to this many spell-guesses per unknown word 7 */
 
 	/* Choice of the parser to use */
-<<<<<<< HEAD
-	bool use_sat_solver;   /* Use the Boolean SAT based parser FALSE */
-#if USE_VITERBI
-=======
 	bool use_sat_solver;   /* Use the Boolean SAT based parser */
 #ifdef USE_VITERBI
->>>>>>> 10105a6b
 	bool use_viterbi;      /* Use the Viterbi decoder-based parser */
 #endif
 
