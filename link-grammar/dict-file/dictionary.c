--- conflicted
+++ resolved
@@ -159,11 +159,6 @@
 			dict->macro_tag = malloc(sizeof(*dict->macro_tag));
 			memset(dict->macro_tag, 0, sizeof(*dict->macro_tag));
 		}
-<<<<<<< HEAD
-=======
-
-		dict->dfine.set = string_id_create();
->>>>>>> 939a3301
 	}
 	else
 	{
@@ -177,7 +172,7 @@
 		Exp_pool_size = 1<<5;
 	}
 
-	dict->define.set = string_id_create();
+	dict->dfine.set = string_id_create();
 
 	dict->Exp_pool = pool_new(__func__, "Exp", /*num_elements*/Exp_pool_size,
 	                          sizeof(Exp), /*zero_out*/false,
